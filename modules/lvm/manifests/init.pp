--- conflicted
+++ resolved
@@ -1,10 +1,6 @@
 class lvm {
 	case $::hostname {
-<<<<<<< HEAD
-		ubc-bm8,luchesi: {
-=======
 		ubc-bl8,luchesi: {
->>>>>>> e2000053
 			$conffile = 'lvm-ubc-ganeti.conf'
 		}
 		tristano,pasquini,bertali,boito: {
