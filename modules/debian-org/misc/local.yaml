--- conflicted
+++ resolved
@@ -338,11 +338,7 @@
     - unger.debian.org
     - villa.debian.org
     - vitry.debian.org
-<<<<<<< HEAD
-=======
     - vivaldi.debian.org
-    - voltaire.debian.org
->>>>>>> 701a84a3
     - widor.debian.org
     - wieck.debian.org
     - zandonai.debian.org
